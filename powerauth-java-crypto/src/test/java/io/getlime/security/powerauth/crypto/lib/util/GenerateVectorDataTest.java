/*
 * Copyright 2016 Wultra s.r.o.
 *
 * Licensed under the Apache License, Version 2.0 (the "License");
 * you may not use this file except in compliance with the License.
 * You may obtain a copy of the License at
 *
 * http://www.apache.org/licenses/LICENSE-2.0
 *
 * Unless required by applicable law or agreed to in writing, software
 * distributed under the License is distributed on an "AS IS" BASIS,
 * WITHOUT WARRANTIES OR CONDITIONS OF ANY KIND, either express or implied.
 * See the License for the specific language governing permissions and
 * limitations under the License.
 */

package io.getlime.security.powerauth.crypto.lib.util;

import com.fasterxml.jackson.databind.ObjectMapper;
import com.fasterxml.jackson.databind.SerializationFeature;
import com.google.common.io.BaseEncoding;
import io.getlime.security.powerauth.crypto.client.activation.PowerAuthClientActivation;
import io.getlime.security.powerauth.crypto.client.keyfactory.PowerAuthClientKeyFactory;
import io.getlime.security.powerauth.crypto.client.signature.PowerAuthClientSignature;
import io.getlime.security.powerauth.crypto.lib.config.PowerAuthConfiguration;
import io.getlime.security.powerauth.crypto.lib.generator.HashBasedCounter;
import io.getlime.security.powerauth.crypto.lib.generator.IdentifierGenerator;
import io.getlime.security.powerauth.crypto.lib.generator.KeyGenerator;
import io.getlime.security.powerauth.crypto.lib.util.model.TestSet;
import io.getlime.security.powerauth.crypto.server.activation.PowerAuthServerActivation;
import io.getlime.security.powerauth.provider.CryptoProviderUtil;
import io.getlime.security.powerauth.provider.CryptoProviderUtilFactory;
import org.bouncycastle.jce.provider.BouncyCastleProvider;
import org.junit.BeforeClass;
import org.junit.Test;

import javax.crypto.SecretKey;
import java.io.File;
import java.io.FileWriter;
import java.io.IOException;
import java.math.BigInteger;
import java.security.KeyPair;
import java.security.PrivateKey;
import java.security.PublicKey;
import java.security.Security;
import java.security.interfaces.ECPublicKey;
import java.util.Arrays;
import java.util.Collections;
import java.util.LinkedHashMap;
import java.util.Map;

import static org.junit.Assert.fail;

/**
 * Generate test vectors
 *
 * @author Petr Dvorak, petr@wultra.com
 */
public class GenerateVectorDataTest {

    private static File testVectorFolder;
    private static ObjectMapper objectMapper;

    /**
     * Register crypto providers
     */
    @BeforeClass
    public static void setUp() {
        // Add Bouncy Castle Security Provider
        Security.addProvider(new BouncyCastleProvider());
        PowerAuthConfiguration.INSTANCE.setKeyConvertor(CryptoProviderUtilFactory.getCryptoProviderUtils());

        // Create folder for test vectors
        testVectorFolder = new File("target/test-vectors");
        if (!testVectorFolder.exists()) {
            if (!testVectorFolder.mkdirs()) {
                fail("Could not create folder for test vectors.");
            }
        }

        System.out.println("Test vectors will be generated in folder: " + testVectorFolder.getAbsolutePath());

        // Create Object Mapper
        objectMapper = new ObjectMapper();
        objectMapper.enable(SerializationFeature.INDENT_OUTPUT);
    }

    /**
     * Generate test data for activation data signature.
     *
<<<<<<< HEAD
     * PowerAuth protocol version: 2.0
     *
=======
>>>>>>> cda18ff4
     * @throws Exception In case any unknown error occurs.
     */
    @Test
    public void testVerifyActivationDataV2() throws Exception {
        String activationOTP;
        String activationIdShort;

        PowerAuthServerActivation activationServer = new PowerAuthServerActivation();

        TestSet testSet = new TestSet("verify-activation-data-signature-v2.json", "For \"/pa/activation/prepare\", client needs to be able to verify the signature of the encrypted activation data (version 2 of PowerAuth protocol: short activation ID, activation OTP) using the server master public key, for example when it's stored in the QR code.");

        CryptoProviderUtil keyConvertor = PowerAuthConfiguration.INSTANCE.getKeyConvertor();

        int max = 20;
        for (int i = 0; i < max; i++) {
            activationOTP = new IdentifierGenerator().generateActivationIdShort();
            activationIdShort = new IdentifierGenerator().generateActivationOTP();

            KeyPair kp = activationServer.generateServerKeyPair();
            PrivateKey masterPrivateKey = kp.getPrivate();
            PublicKey masterPublicKey = kp.getPublic();

            byte[] activationSignature = activationServer.generateActivationSignature(activationIdShort, activationOTP, masterPrivateKey);

            Map<String, String> input = new LinkedHashMap<>();
            input.put("activationIdShort", activationIdShort);
            input.put("activationOtp", activationOTP);
            input.put("masterPrivateKey", BaseEncoding.base64().encode(keyConvertor.convertPrivateKeyToBytes(masterPrivateKey)));
            input.put("masterPublicKey", BaseEncoding.base64().encode(keyConvertor.convertPublicKeyToBytes(masterPublicKey)));
            Map<String, String> output = new LinkedHashMap<>();
            output.put("activationSignature", BaseEncoding.base64().encode(activationSignature));
            testSet.addData(input, output);
        }
        writeTestVector(testSet);
    }

<<<<<<< HEAD
=======
    /**
     * Generate test data for activation data signature.
     *
     * @throws Exception In case any unknown error occurs.
     */
    @Test
    public void testVerifyActivationDataV3() throws Exception {
        String activationCode;

        PowerAuthServerActivation activationServer = new PowerAuthServerActivation();

        TestSet testSet = new TestSet("verify-activation-data-signature-v3.json", "For \"/pa/activation/prepare\", client needs to be able to verify the signature of the encrypted activation data (for version 3 of PowerAuth protocol: activation code) using the server master public key, for example when it's stored in the QR code.");

        CryptoProviderUtil keyConvertor = PowerAuthConfiguration.INSTANCE.getKeyConvertor();
        IdentifierGenerator identifierGenerator = new IdentifierGenerator();

        int max = 20;
        for (int i = 0; i < max; i++) {
            activationCode = identifierGenerator.generateActivationCode();

            KeyPair kp = activationServer.generateServerKeyPair();
            PrivateKey masterPrivateKey = kp.getPrivate();
            PublicKey masterPublicKey = kp.getPublic();

            byte[] activationSignature = activationServer.generateActivationSignature(activationCode, masterPrivateKey);

            Map<String, String> input = new LinkedHashMap<>();
            input.put("activationCode", activationCode);
            input.put("masterPrivateKey", BaseEncoding.base64().encode(keyConvertor.convertPrivateKeyToBytes(masterPrivateKey)));
            input.put("masterPublicKey", BaseEncoding.base64().encode(keyConvertor.convertPublicKeyToBytes(masterPublicKey)));
            Map<String, String> output = new LinkedHashMap<>();
            output.put("activationSignature", BaseEncoding.base64().encode(activationSignature));
            testSet.addData(input, output);
        }
        writeTestVector(testSet);
    }
>>>>>>> cda18ff4

    /**
     * Generate test data for public key encryption.
     *
<<<<<<< HEAD
     * PowerAuth protocol version: 2.0
     *
=======
>>>>>>> cda18ff4
     * @throws Exception In case any unknown error occurs.
     */
    @Test
    public void testEncryptDevicePublicKeyV2() throws Exception {
        PowerAuthClientActivation activation = new PowerAuthClientActivation();

        CryptoProviderUtil keyConvertor = PowerAuthConfiguration.INSTANCE.getKeyConvertor();

        TestSet testSet = new TestSet("encrypt-device-public-key-v2.json", "For \"/pa/activation/prepare\", client needs to be able to encrypt the public key using activation OTP, activation short ID and activation nonce. (activationIdShort, activationOtp, activationNonce, publicDeviceKey) => cPublicDeviceKey");

        KeyPair masterKeyPair = new KeyGenerator().generateKeyPair();

        int max = 20;
        for (int i = 0; i < max; i++) {
            String activationOTP = new IdentifierGenerator().generateActivationIdShort();
            String activationIdShort = new IdentifierGenerator().generateActivationOTP();
            byte[] activationNonce = activation.generateActivationNonce();
            PublicKey publicKey = new KeyGenerator().generateKeyPair().getPublic();
            byte[] applicationKey = new KeyGenerator().generateRandomBytes(16);
            byte[] applicationSecret = new KeyGenerator().generateRandomBytes(16);

            KeyPair ephemeralKeyPair = new KeyGenerator().generateKeyPair();

            byte[] cDevicePublicKey = activation.encryptDevicePublicKey(publicKey, ephemeralKeyPair.getPrivate(), masterKeyPair.getPublic(), activationOTP, activationIdShort, activationNonce);
            byte[] applicationSignature = activation.computeApplicationSignature(activationIdShort, activationNonce, cDevicePublicKey, applicationKey, applicationSecret);

            Map<String, String> input = new LinkedHashMap<>();
            input.put("activationIdShort", activationIdShort);
            input.put("activationOtp", activationOTP);
            input.put("activationNonce", BaseEncoding.base64().encode(activationNonce));
            input.put("masterPublicKey", BaseEncoding.base64().encode(keyConvertor.convertPublicKeyToBytes(masterKeyPair.getPublic())));
            input.put("ephemeralPrivateKey", BaseEncoding.base64().encode(keyConvertor.convertPrivateKeyToBytes(ephemeralKeyPair.getPrivate())));
            input.put("applicationKey", BaseEncoding.base64().encode(applicationKey));
            input.put("applicationSecret", BaseEncoding.base64().encode(applicationSecret));
            input.put("devicePublicKey", BaseEncoding.base64().encode(keyConvertor.convertPublicKeyToBytes(publicKey)));
            Map<String, String> output = new LinkedHashMap<>();
            output.put("cDevicePublicKey", BaseEncoding.base64().encode(cDevicePublicKey));
            output.put("applicationSignature", BaseEncoding.base64().encode(applicationSignature));
            testSet.addData(input, output);
        }
        writeTestVector(testSet);
    }

    /**
     * Generate test data for master key derivation.
     *
<<<<<<< HEAD
     * PowerAuth protocol version: 2.0 and 3.0
     *
=======
>>>>>>> cda18ff4
     * @throws Exception In case any unknown error occurs.
     */
    @Test
    public void testMasterKeyDerivation() throws Exception {

        PowerAuthClientActivation activationClient = new PowerAuthClientActivation();
        PowerAuthServerActivation activationServer = new PowerAuthServerActivation();

        CryptoProviderUtil keyConvertor = PowerAuthConfiguration.INSTANCE.getKeyConvertor();

        TestSet testSet = new TestSet("compute-master-secret-key.json", "For \"/pa/activation/prepare\", client needs to be able to compute the master shared secret key from its private key and server's public key (devicePrivateKey, serverPublicKey) => masterSecretKey <= (serverPrivateKey, devicePublicKey).");

        int max = 20;
        for (int i = 0; i < max; i++) {
            KeyPair deviceKeyPair = activationClient.generateDeviceKeyPair();
            KeyPair serverKeyPair = activationServer.generateServerKeyPair();
            SecretKey masterSecretKey = new KeyGenerator().computeSharedKey(deviceKeyPair.getPrivate(), serverKeyPair.getPublic());

            Map<String, String> input = new LinkedHashMap<>();
            input.put("devicePrivateKey", BaseEncoding.base64().encode(keyConvertor.convertPrivateKeyToBytes(deviceKeyPair.getPrivate())));
            input.put("devicePublicKey", BaseEncoding.base64().encode(keyConvertor.convertPublicKeyToBytes(deviceKeyPair.getPublic())));
            input.put("serverPrivateKey", BaseEncoding.base64().encode(keyConvertor.convertPrivateKeyToBytes(serverKeyPair.getPrivate())));
            input.put("serverPublicKey", BaseEncoding.base64().encode(keyConvertor.convertPublicKeyToBytes(serverKeyPair.getPublic())));
            Map<String, String> output = new LinkedHashMap<>();
            output.put("masterSecretKey", BaseEncoding.base64().encode(keyConvertor.convertSharedSecretKeyToBytes(masterSecretKey)));
            testSet.addData(input, output);
        }
        writeTestVector(testSet);
    }

    /**
     * Generate test data for key derivation.
     *
<<<<<<< HEAD
     * PowerAuth protocol version: 2.0 and 3.0
     *
=======
>>>>>>> cda18ff4
     * @throws Exception In case any unknown error occurs.
     */
    @Test
    public void testDerivedKeyDerivation() throws Exception {

        PowerAuthClientActivation activationClient = new PowerAuthClientActivation();
        PowerAuthServerActivation activationServer = new PowerAuthServerActivation();

        CryptoProviderUtil keyConvertor = PowerAuthConfiguration.INSTANCE.getKeyConvertor();

        TestSet testSet = new TestSet("compute-derived-keys.json", "For \"/pa/activation/prepare\", client needs to be able to derive standard PowerAuth 2.0 keys from master shared secret key (masterSecretKey) => (signaturePossessionKey, signatureKnowledgeKey, signatureBiometryKey, transportKey, vaultEncryptionKey).");

        int max = 20;

        for (int i = 0; i < max; i++) {
            KeyPair deviceKeyPair = activationClient.generateDeviceKeyPair();
            KeyPair serverKeyPair = activationServer.generateServerKeyPair();
            SecretKey masterSecretKey = new KeyGenerator().computeSharedKey(deviceKeyPair.getPrivate(), serverKeyPair.getPublic());

            PowerAuthClientKeyFactory keyFactory = new PowerAuthClientKeyFactory();

            Map<String, String> input = new LinkedHashMap<>();
            input.put("masterSecretKey", BaseEncoding.base64().encode(keyConvertor.convertSharedSecretKeyToBytes(masterSecretKey)));
            Map<String, String> output = new LinkedHashMap<>();
            output.put("signaturePossessionKey", BaseEncoding.base64().encode(keyConvertor.convertSharedSecretKeyToBytes(keyFactory.generateClientSignaturePossessionKey(masterSecretKey))));
            output.put("signatureKnowledgeKey", BaseEncoding.base64().encode(keyConvertor.convertSharedSecretKeyToBytes(keyFactory.generateClientSignatureKnowledgeKey(masterSecretKey))));
            output.put("signatureBiometryKey", BaseEncoding.base64().encode(keyConvertor.convertSharedSecretKeyToBytes(keyFactory.generateClientSignatureBiometryKey(masterSecretKey))));
            output.put("transportKey", BaseEncoding.base64().encode(keyConvertor.convertSharedSecretKeyToBytes(keyFactory.generateServerTransportKey(masterSecretKey))));
            output.put("vaultEncryptionKey", BaseEncoding.base64().encode(keyConvertor.convertSharedSecretKeyToBytes(keyFactory.generateServerEncryptedVaultKey(masterSecretKey))));
            testSet.addData(input, output);
        }
        writeTestVector(testSet);
    }
<<<<<<< HEAD
=======

    /**
     * Generate test data for decrypting server public key.
     *
     * @throws Exception In case any unknown error occurs.
     */
    @Test
    public void testActivationAcceptV2() throws Exception {
        String activationOTP;
        String activationIdShort;
        byte[] activationNonce;
        PublicKey serverPublicKey;
        byte[] cServerPublicKey;

        PublicKey devicePublicKey;
        PrivateKey devicePrivateKey;

        PublicKey ephemeralPublicKey;
        PrivateKey ephemeralPrivateKey;

        PowerAuthServerActivation activationServer = new PowerAuthServerActivation();
        PowerAuthClientActivation activationClient = new PowerAuthClientActivation();

        TestSet testSet = new TestSet("decrypt-server-public-key-v2.json", "For \"/pa/activation/prepare\", client needs to be able to decrypt the server public key using activation OTP, activation short ID, activation nonce, ephemeral public key and a device private key.");

        int max = 20;
        for (int i = 0; i < max; i++) {

            activationIdShort = new IdentifierGenerator().generateActivationIdShort();
            activationOTP = new IdentifierGenerator().generateActivationOTP();
            activationNonce = activationServer.generateActivationNonce();

            KeyPair kp = activationClient.generateDeviceKeyPair();
            devicePrivateKey = kp.getPrivate();
            devicePublicKey = kp.getPublic();

            kp = activationServer.generateServerKeyPair();
            serverPublicKey = kp.getPublic();

            kp = activationServer.generateServerKeyPair();
            ephemeralPrivateKey = kp.getPrivate();
            ephemeralPublicKey = kp.getPublic();

            cServerPublicKey = activationServer.encryptServerPublicKey(serverPublicKey, devicePublicKey, ephemeralPrivateKey, activationOTP, activationIdShort, activationNonce);
            CryptoProviderUtil keyConvertor = PowerAuthConfiguration.INSTANCE.getKeyConvertor();

            Map<String, String> input = new LinkedHashMap<>();
            input.put("activationIdShort", activationIdShort);
            input.put("activationOtp", activationOTP);
            input.put("activationNonce", BaseEncoding.base64().encode(activationNonce));
            input.put("devicePrivateKey", BaseEncoding.base64().encode(keyConvertor.convertPrivateKeyToBytes(devicePrivateKey)));
            input.put("devicePublicKey", BaseEncoding.base64().encode(keyConvertor.convertPublicKeyToBytes(devicePublicKey)));
            input.put("encryptedServerPublicKey", BaseEncoding.base64().encode(cServerPublicKey));
            input.put("ephemeralPublicKey", BaseEncoding.base64().encode(keyConvertor.convertPublicKeyToBytes(ephemeralPublicKey)));
            Map<String, String> output = new LinkedHashMap<>();
            output.put("serverPublicKey", BaseEncoding.base64().encode(keyConvertor.convertPublicKeyToBytes(serverPublicKey)));
            testSet.addData(input, output);
        }
        writeTestVector(testSet);
    }

    /**
     * Generate test data for verifying server response data.
     *
     * @throws Exception In case any unknown error occurs.
     */
    @Test
    public void testVerifyServerPublicKeySignatureV2() throws Exception {
        String activationId;
        String activationOTP;
        String activationIdShort;
        byte[] activationNonce;
        PublicKey serverPublicKey;
        byte[] cServerPublicKey;
        PublicKey devicePublicKey;
        PrivateKey ephemeralPrivateKey;

        PowerAuthServerActivation activationServer = new PowerAuthServerActivation();
        PowerAuthClientActivation activationClient = new PowerAuthClientActivation();

        TestSet testSet = new TestSet("verify-encrypted-server-public-key-signature-v2.json", "For \"/pa/activation/prepare\", client needs to be able to verify the signature of the encrypted server public key using the server master public key.");

        int max = 20;
        for (int i = 0; i < max; i++) {

            activationId = new IdentifierGenerator().generateActivationId();
            activationIdShort = new IdentifierGenerator().generateActivationIdShort();
            activationOTP = new IdentifierGenerator().generateActivationOTP();
            activationNonce = activationServer.generateActivationNonce();

            KeyPair kp = activationClient.generateDeviceKeyPair();
            devicePublicKey = kp.getPublic();

            kp = activationServer.generateServerKeyPair();
            serverPublicKey = kp.getPublic();

            kp = activationServer.generateServerKeyPair();
            ephemeralPrivateKey = kp.getPrivate();

            kp = activationServer.generateServerKeyPair();
            PrivateKey masterPrivateKey = kp.getPrivate();
            PublicKey masterPublicKey = kp.getPublic();

            cServerPublicKey = activationServer.encryptServerPublicKey(serverPublicKey, devicePublicKey, ephemeralPrivateKey, activationOTP, activationIdShort, activationNonce);
            byte[] cServerPublicKeySignature = activationServer.computeServerDataSignature(activationId, cServerPublicKey, masterPrivateKey);

            CryptoProviderUtil keyConvertor = PowerAuthConfiguration.INSTANCE.getKeyConvertor();

            Map<String, String> input = new LinkedHashMap<>();
            input.put("activationId", activationId);
            input.put("encryptedServerPublicKey", BaseEncoding.base64().encode(cServerPublicKey));
            input.put("masterServerPrivateKey", BaseEncoding.base64().encode(keyConvertor.convertPrivateKeyToBytes(masterPrivateKey)));
            input.put("masterServerPublicKey", BaseEncoding.base64().encode(keyConvertor.convertPublicKeyToBytes(masterPublicKey)));
            Map<String, String> output = new LinkedHashMap<>();
            output.put("encryptedServerPublicKeySignature", BaseEncoding.base64().encode(cServerPublicKeySignature));
            testSet.addData(input, output);
        }
        writeTestVector(testSet);
    }

    /**
     * Generate test data for signature validation
     *
     * @throws Exception In case any unknown error occurs.
     */
    @Test
    public void testSignatureValidationV2() throws Exception {

        TestSet testSet = new TestSet("signatures-v2.json", "Client must be able to compute PowerAuth 2.0 signature (using 1FA, 2FA, 3FA signature keys) based on given data, counter and signature type");

        int max = 5;
        int key_max = 2;
        int ctr_max = 10;
        int data_max = 256;
        for (int j = 0; j < max; j++) {

            // Prepare data
            KeyGenerator keyGenerator = new KeyGenerator();
            CryptoProviderUtil keyConvertor = PowerAuthConfiguration.INSTANCE.getKeyConvertor();

            KeyPair serverKeyPair = keyGenerator.generateKeyPair();
            PublicKey serverPublicKey = serverKeyPair.getPublic();

            KeyPair deviceKeyPair = keyGenerator.generateKeyPair();
            PrivateKey devicePrivateKey = deviceKeyPair.getPrivate();

            PowerAuthClientSignature clientSignature = new PowerAuthClientSignature();
            PowerAuthClientKeyFactory clientKeyFactory = new PowerAuthClientKeyFactory();

            for (int i = 0; i < key_max; i++) {

                // compute data signature
                SecretKey masterClientKey = clientKeyFactory.generateClientMasterSecretKey(devicePrivateKey, serverPublicKey);
                SecretKey signaturePossessionKey = clientKeyFactory.generateClientSignaturePossessionKey(masterClientKey);
                SecretKey signatureKnowledgeKey = clientKeyFactory.generateClientSignatureKnowledgeKey(masterClientKey);
                SecretKey signatureBiometryKey = clientKeyFactory.generateClientSignatureBiometryKey(masterClientKey);

                for (int ctr = 0; ctr < ctr_max; ctr++) {

                    // generate random data
                    byte[] data = keyGenerator.generateRandomBytes((int) (Math.random() * data_max));

                    String signature = clientSignature.signatureForData(data, Collections.singletonList(signaturePossessionKey), ctr);
                    String signatureType = "possession";

                    Map<String, String> input = new LinkedHashMap<>();
                    input.put("signaturePossessionKey", BaseEncoding.base64().encode(keyConvertor.convertSharedSecretKeyToBytes(signaturePossessionKey)));
                    input.put("signatureKnowledgeKey", BaseEncoding.base64().encode(keyConvertor.convertSharedSecretKeyToBytes(signatureKnowledgeKey)));
                    input.put("signatureBiometryKey", BaseEncoding.base64().encode(keyConvertor.convertSharedSecretKeyToBytes(signatureBiometryKey)));
                    input.put("signatureType", signatureType);
                    input.put("counter", String.valueOf(ctr));
                    input.put("data", BaseEncoding.base64().encode(data));
                    Map<String, String> output = new LinkedHashMap<>();
                    output.put("signature", signature);
                    testSet.addData(input, output);
                }

                for (int ctr = 0; ctr < ctr_max; ctr++) {

                    // generate random data
                    byte[] data = keyGenerator.generateRandomBytes((int) (Math.random() * data_max));

                    String signature = clientSignature.signatureForData(data, Arrays.asList(signaturePossessionKey, signatureKnowledgeKey), ctr);
                    String signatureType = "possession_knowledge";

                    Map<String, String> input = new LinkedHashMap<>();
                    input.put("signaturePossessionKey", BaseEncoding.base64().encode(keyConvertor.convertSharedSecretKeyToBytes(signaturePossessionKey)));
                    input.put("signatureKnowledgeKey", BaseEncoding.base64().encode(keyConvertor.convertSharedSecretKeyToBytes(signatureKnowledgeKey)));
                    input.put("signatureBiometryKey", BaseEncoding.base64().encode(keyConvertor.convertSharedSecretKeyToBytes(signatureBiometryKey)));
                    input.put("signatureType", signatureType);
                    input.put("counter", String.valueOf(ctr));
                    input.put("data", BaseEncoding.base64().encode(data));
                    Map<String, String> output = new LinkedHashMap<>();
                    output.put("signature", signature);
                    testSet.addData(input, output);
                }

                for (int ctr = 0; ctr < ctr_max; ctr++) {

                    // generate random data
                    byte[] data = keyGenerator.generateRandomBytes((int) (Math.random() * data_max));

                    String signature = clientSignature.signatureForData(data, Arrays.asList(signaturePossessionKey, signatureKnowledgeKey, signatureBiometryKey), ctr);
                    String signatureType = "possession_knowledge_biometry";

                    Map<String, String> input = new LinkedHashMap<>();
                    input.put("signaturePossessionKey", BaseEncoding.base64().encode(keyConvertor.convertSharedSecretKeyToBytes(signaturePossessionKey)));
                    input.put("signatureKnowledgeKey", BaseEncoding.base64().encode(keyConvertor.convertSharedSecretKeyToBytes(signatureKnowledgeKey)));
                    input.put("signatureBiometryKey", BaseEncoding.base64().encode(keyConvertor.convertSharedSecretKeyToBytes(signatureBiometryKey)));
                    input.put("signatureType", signatureType);
                    input.put("counter", String.valueOf(ctr));
                    input.put("data", BaseEncoding.base64().encode(data));
                    Map<String, String> output = new LinkedHashMap<>();
                    output.put("signature", signature);
                    testSet.addData(input, output);
                }
            }
        }
        writeTestVector(testSet);
    }
>>>>>>> cda18ff4

    /**
     * Generate test data for decrypting server public key.
     *
     * PowerAuth protocol version: 2.0
     *
     * @throws Exception In case any unknown error occurs.
     */
    @Test
    public void testActivationAcceptV2() throws Exception {
        String activationOTP;
        String activationIdShort;
        byte[] activationNonce;
        PublicKey serverPublicKey;
        byte[] cServerPublicKey;

        PublicKey devicePublicKey;
        PrivateKey devicePrivateKey;

        PublicKey ephemeralPublicKey;
        PrivateKey ephemeralPrivateKey;

        PowerAuthServerActivation activationServer = new PowerAuthServerActivation();
        PowerAuthClientActivation activationClient = new PowerAuthClientActivation();

        TestSet testSet = new TestSet("decrypt-server-public-key-v2.json", "For \"/pa/activation/prepare\", client needs to be able to decrypt the server public key using activation OTP, activation short ID, activation nonce, ephemeral public key and a device private key.");

        int max = 20;
        for (int i = 0; i < max; i++) {

            activationIdShort = new IdentifierGenerator().generateActivationIdShort();
            activationOTP = new IdentifierGenerator().generateActivationOTP();
            activationNonce = activationServer.generateActivationNonce();

            KeyPair kp = activationClient.generateDeviceKeyPair();
            devicePrivateKey = kp.getPrivate();
            devicePublicKey = kp.getPublic();

            kp = activationServer.generateServerKeyPair();
            serverPublicKey = kp.getPublic();

            kp = activationServer.generateServerKeyPair();
            ephemeralPrivateKey = kp.getPrivate();
            ephemeralPublicKey = kp.getPublic();

            cServerPublicKey = activationServer.encryptServerPublicKey(serverPublicKey, devicePublicKey, ephemeralPrivateKey, activationOTP, activationIdShort, activationNonce);
            CryptoProviderUtil keyConvertor = PowerAuthConfiguration.INSTANCE.getKeyConvertor();

            Map<String, String> input = new LinkedHashMap<>();
            input.put("activationIdShort", activationIdShort);
            input.put("activationOtp", activationOTP);
            input.put("activationNonce", BaseEncoding.base64().encode(activationNonce));
            input.put("devicePrivateKey", BaseEncoding.base64().encode(keyConvertor.convertPrivateKeyToBytes(devicePrivateKey)));
            input.put("devicePublicKey", BaseEncoding.base64().encode(keyConvertor.convertPublicKeyToBytes(devicePublicKey)));
            input.put("encryptedServerPublicKey", BaseEncoding.base64().encode(cServerPublicKey));
            input.put("ephemeralPublicKey", BaseEncoding.base64().encode(keyConvertor.convertPublicKeyToBytes(ephemeralPublicKey)));
            Map<String, String> output = new LinkedHashMap<>();
            output.put("serverPublicKey", BaseEncoding.base64().encode(keyConvertor.convertPublicKeyToBytes(serverPublicKey)));
            testSet.addData(input, output);
        }
        writeTestVector(testSet);
    }

    /**
     * Generate test data for verifying server response data.
     *
     * PowerAuth protocol version: 2.0
     *
     * @throws Exception In case any unknown error occurs.
     */
    @Test
    public void testVerifyServerPublicKeySignatureV2() throws Exception {
        String activationId;
        String activationOTP;
        String activationIdShort;
        byte[] activationNonce;
        PublicKey serverPublicKey;
        byte[] cServerPublicKey;
        PublicKey devicePublicKey;
        PrivateKey ephemeralPrivateKey;

        PowerAuthServerActivation activationServer = new PowerAuthServerActivation();
        PowerAuthClientActivation activationClient = new PowerAuthClientActivation();

        TestSet testSet = new TestSet("verify-encrypted-server-public-key-signature-v2.json", "For \"/pa/activation/prepare\", client needs to be able to verify the signature of the encrypted server public key using the server master public key.");

        int max = 20;
        for (int i = 0; i < max; i++) {

            activationId = new IdentifierGenerator().generateActivationId();
            activationIdShort = new IdentifierGenerator().generateActivationIdShort();
            activationOTP = new IdentifierGenerator().generateActivationOTP();
            activationNonce = activationServer.generateActivationNonce();

            KeyPair kp = activationClient.generateDeviceKeyPair();
            devicePublicKey = kp.getPublic();

            kp = activationServer.generateServerKeyPair();
            serverPublicKey = kp.getPublic();

            kp = activationServer.generateServerKeyPair();
            ephemeralPrivateKey = kp.getPrivate();

            kp = activationServer.generateServerKeyPair();
            PrivateKey masterPrivateKey = kp.getPrivate();
            PublicKey masterPublicKey = kp.getPublic();

            cServerPublicKey = activationServer.encryptServerPublicKey(serverPublicKey, devicePublicKey, ephemeralPrivateKey, activationOTP, activationIdShort, activationNonce);
            byte[] cServerPublicKeySignature = activationServer.computeServerDataSignature(activationId, cServerPublicKey, masterPrivateKey);

            CryptoProviderUtil keyConvertor = PowerAuthConfiguration.INSTANCE.getKeyConvertor();

            Map<String, String> input = new LinkedHashMap<>();
            input.put("activationId", activationId);
            input.put("encryptedServerPublicKey", BaseEncoding.base64().encode(cServerPublicKey));
            input.put("masterServerPrivateKey", BaseEncoding.base64().encode(keyConvertor.convertPrivateKeyToBytes(masterPrivateKey)));
            input.put("masterServerPublicKey", BaseEncoding.base64().encode(keyConvertor.convertPublicKeyToBytes(masterPublicKey)));
            Map<String, String> output = new LinkedHashMap<>();
            output.put("encryptedServerPublicKeySignature", BaseEncoding.base64().encode(cServerPublicKeySignature));
            testSet.addData(input, output);
        }
        writeTestVector(testSet);
    }

    /**
     * Generate test data for signature validation.
     *
     * PowerAuth protocol version: 2.0
     *
     * @throws Exception In case any unknown error occurs.
     */
    @Test
    public void testSignatureValidationV2() throws Exception {

        TestSet testSet = new TestSet("signatures-v2.json", "Client must be able to compute PowerAuth 2.0 signature (using 1FA, 2FA, 3FA signature keys) based on given data, counter and signature type");

        int max = 5;
        int keyMax = 2;
        int ctrMax = 10;
        int dataMax = 256;
        for (int j = 0; j < max; j++) {

            // Prepare data
            KeyGenerator keyGenerator = new KeyGenerator();
            CryptoProviderUtil keyConvertor = PowerAuthConfiguration.INSTANCE.getKeyConvertor();

            KeyPair serverKeyPair = keyGenerator.generateKeyPair();
            PublicKey serverPublicKey = serverKeyPair.getPublic();

            KeyPair deviceKeyPair = keyGenerator.generateKeyPair();
            PrivateKey devicePrivateKey = deviceKeyPair.getPrivate();

            PowerAuthClientSignature clientSignature = new PowerAuthClientSignature();
            PowerAuthClientKeyFactory clientKeyFactory = new PowerAuthClientKeyFactory();

            for (int i = 0; i < keyMax; i++) {

                // compute data signature
                SecretKey masterClientKey = clientKeyFactory.generateClientMasterSecretKey(devicePrivateKey, serverPublicKey);
                SecretKey signaturePossessionKey = clientKeyFactory.generateClientSignaturePossessionKey(masterClientKey);
                SecretKey signatureKnowledgeKey = clientKeyFactory.generateClientSignatureKnowledgeKey(masterClientKey);
                SecretKey signatureBiometryKey = clientKeyFactory.generateClientSignatureBiometryKey(masterClientKey);

                for (int ctr = 0; ctr < ctrMax; ctr++) {

                    // generate random data
                    byte[] data = keyGenerator.generateRandomBytes((int) (Math.random() * dataMax));

                    String signature = clientSignature.signatureForData(data, Collections.singletonList(signaturePossessionKey), ctr);
                    String signatureType = "possession";

                    Map<String, String> input = new LinkedHashMap<>();
                    input.put("signaturePossessionKey", BaseEncoding.base64().encode(keyConvertor.convertSharedSecretKeyToBytes(signaturePossessionKey)));
                    input.put("signatureKnowledgeKey", BaseEncoding.base64().encode(keyConvertor.convertSharedSecretKeyToBytes(signatureKnowledgeKey)));
                    input.put("signatureBiometryKey", BaseEncoding.base64().encode(keyConvertor.convertSharedSecretKeyToBytes(signatureBiometryKey)));
                    input.put("signatureType", signatureType);
                    input.put("counter", String.valueOf(ctr));
                    input.put("data", BaseEncoding.base64().encode(data));
                    Map<String, String> output = new LinkedHashMap<>();
                    output.put("signature", signature);
                    testSet.addData(input, output);
                }

                for (int ctr = 0; ctr < ctrMax; ctr++) {

                    // generate random data
                    byte[] data = keyGenerator.generateRandomBytes((int) (Math.random() * dataMax));

                    String signature = clientSignature.signatureForData(data, Arrays.asList(signaturePossessionKey, signatureKnowledgeKey), ctr);
                    String signatureType = "possession_knowledge";

                    Map<String, String> input = new LinkedHashMap<>();
                    input.put("signaturePossessionKey", BaseEncoding.base64().encode(keyConvertor.convertSharedSecretKeyToBytes(signaturePossessionKey)));
                    input.put("signatureKnowledgeKey", BaseEncoding.base64().encode(keyConvertor.convertSharedSecretKeyToBytes(signatureKnowledgeKey)));
                    input.put("signatureBiometryKey", BaseEncoding.base64().encode(keyConvertor.convertSharedSecretKeyToBytes(signatureBiometryKey)));
                    input.put("signatureType", signatureType);
                    input.put("counter", String.valueOf(ctr));
                    input.put("data", BaseEncoding.base64().encode(data));
                    Map<String, String> output = new LinkedHashMap<>();
                    output.put("signature", signature);
                    testSet.addData(input, output);
                }

                for (int ctr = 0; ctr < ctrMax; ctr++) {

                    // generate random data
                    byte[] data = keyGenerator.generateRandomBytes((int) (Math.random() * dataMax));

                    String signature = clientSignature.signatureForData(data, Arrays.asList(signaturePossessionKey, signatureKnowledgeKey, signatureBiometryKey), ctr);
                    String signatureType = "possession_knowledge_biometry";

                    Map<String, String> input = new LinkedHashMap<>();
                    input.put("signaturePossessionKey", BaseEncoding.base64().encode(keyConvertor.convertSharedSecretKeyToBytes(signaturePossessionKey)));
                    input.put("signatureKnowledgeKey", BaseEncoding.base64().encode(keyConvertor.convertSharedSecretKeyToBytes(signatureKnowledgeKey)));
                    input.put("signatureBiometryKey", BaseEncoding.base64().encode(keyConvertor.convertSharedSecretKeyToBytes(signatureBiometryKey)));
                    input.put("signatureType", signatureType);
                    input.put("counter", String.valueOf(ctr));
                    input.put("data", BaseEncoding.base64().encode(data));
                    Map<String, String> output = new LinkedHashMap<>();
                    output.put("signature", signature);
                    testSet.addData(input, output);
                }
            }
        }
        writeTestVector(testSet);
    }

    /**
     * Generate test data for signature validation.
     *
     * PowerAuth protocol version: 3.0
     *
     * @throws Exception In case any unknown error occurs.
     */
    @Test
    public void testSignatureValidationV3() throws Exception {

        TestSet testSet = new TestSet("signatures-v3.json", "Client must be able to compute PowerAuth 3.0 signature (using 1FA, 2FA, 3FA signature keys) based on given data, counter and signature type");

        int max = 5;
        int keyMax = 2;
        int signatureCount = 10;
        int dataMax = 256;
        for (int j = 0; j < max; j++) {

            // Prepare data
            KeyGenerator keyGenerator = new KeyGenerator();
            CryptoProviderUtil keyConvertor = PowerAuthConfiguration.INSTANCE.getKeyConvertor();

            KeyPair serverKeyPair = keyGenerator.generateKeyPair();
            PublicKey serverPublicKey = serverKeyPair.getPublic();

            KeyPair deviceKeyPair = keyGenerator.generateKeyPair();
            PrivateKey devicePrivateKey = deviceKeyPair.getPrivate();

            PowerAuthClientSignature clientSignature = new PowerAuthClientSignature();
            PowerAuthClientKeyFactory clientKeyFactory = new PowerAuthClientKeyFactory();

            HashBasedCounter hashBasedCounter = new HashBasedCounter();

            for (int i = 0; i < keyMax; i++) {

                // compute data signature
                SecretKey masterClientKey = clientKeyFactory.generateClientMasterSecretKey(devicePrivateKey, serverPublicKey);
                SecretKey signaturePossessionKey = clientKeyFactory.generateClientSignaturePossessionKey(masterClientKey);
                SecretKey signatureKnowledgeKey = clientKeyFactory.generateClientSignatureKnowledgeKey(masterClientKey);
                SecretKey signatureBiometryKey = clientKeyFactory.generateClientSignatureBiometryKey(masterClientKey);

                byte[] counter = hashBasedCounter.init();

                for (int k = 0; k < signatureCount; k++) {

                    // generate random data
                    byte[] data = keyGenerator.generateRandomBytes((int) (Math.random() * dataMax));

                    String signature = clientSignature.signatureForData(data, Collections.singletonList(signaturePossessionKey), counter);
                    String signatureType = "possession";

                    Map<String, String> input = new LinkedHashMap<>();
                    input.put("signaturePossessionKey", BaseEncoding.base64().encode(keyConvertor.convertSharedSecretKeyToBytes(signaturePossessionKey)));
                    input.put("signatureKnowledgeKey", BaseEncoding.base64().encode(keyConvertor.convertSharedSecretKeyToBytes(signatureKnowledgeKey)));
                    input.put("signatureBiometryKey", BaseEncoding.base64().encode(keyConvertor.convertSharedSecretKeyToBytes(signatureBiometryKey)));
                    input.put("signatureType", signatureType);
                    input.put("counterData", BaseEncoding.base64().encode(counter));
                    input.put("data", BaseEncoding.base64().encode(data));
                    Map<String, String> output = new LinkedHashMap<>();
                    output.put("signature", signature);
                    testSet.addData(input, output);

                    counter = hashBasedCounter.next(counter);
                }

                for (int k = 0; k < signatureCount; k++) {

                    // generate random data
                    byte[] data = keyGenerator.generateRandomBytes((int) (Math.random() * dataMax));

                    String signature = clientSignature.signatureForData(data, Arrays.asList(signaturePossessionKey, signatureKnowledgeKey), counter);
                    String signatureType = "possession_knowledge";

                    Map<String, String> input = new LinkedHashMap<>();
                    input.put("signaturePossessionKey", BaseEncoding.base64().encode(keyConvertor.convertSharedSecretKeyToBytes(signaturePossessionKey)));
                    input.put("signatureKnowledgeKey", BaseEncoding.base64().encode(keyConvertor.convertSharedSecretKeyToBytes(signatureKnowledgeKey)));
                    input.put("signatureBiometryKey", BaseEncoding.base64().encode(keyConvertor.convertSharedSecretKeyToBytes(signatureBiometryKey)));
                    input.put("signatureType", signatureType);
                    input.put("counter", BaseEncoding.base64().encode(counter));
                    input.put("data", BaseEncoding.base64().encode(data));
                    Map<String, String> output = new LinkedHashMap<>();
                    output.put("signature", signature);
                    testSet.addData(input, output);

                    counter = hashBasedCounter.next(counter);
                }

                for (int k = 0; k < signatureCount; k++) {

                    // generate random data
                    byte[] data = keyGenerator.generateRandomBytes((int) (Math.random() * dataMax));

                    String signature = clientSignature.signatureForData(data, Arrays.asList(signaturePossessionKey, signatureKnowledgeKey, signatureBiometryKey), counter);
                    String signatureType = "possession_knowledge_biometry";

                    Map<String, String> input = new LinkedHashMap<>();
                    input.put("signaturePossessionKey", BaseEncoding.base64().encode(keyConvertor.convertSharedSecretKeyToBytes(signaturePossessionKey)));
                    input.put("signatureKnowledgeKey", BaseEncoding.base64().encode(keyConvertor.convertSharedSecretKeyToBytes(signatureKnowledgeKey)));
                    input.put("signatureBiometryKey", BaseEncoding.base64().encode(keyConvertor.convertSharedSecretKeyToBytes(signatureBiometryKey)));
                    input.put("signatureType", signatureType);
                    input.put("counter", BaseEncoding.base64().encode(counter));
                    input.put("data", BaseEncoding.base64().encode(data));
                    Map<String, String> output = new LinkedHashMap<>();
                    output.put("signature", signature);
                    testSet.addData(input, output);

                    counter = hashBasedCounter.next(counter);
                }
            }
        }
        writeTestVector(testSet);
    }

    /**
     * Generate test data for public key fingerprint test.
     *
     * PowerAuth protocol version: 2.0 and 3.0
     *
     * @throws Exception In case any unknown error occurs.
     */
    @Test
    public void testPublicKeyFingerprint() throws Exception {

        PowerAuthServerActivation activationServer = new PowerAuthServerActivation();

        TestSet testSet = new TestSet("public-key-fingerprint.json", "Fingerprint values for provided public keys, used for visual verification of the successful and untampered public key exchange.");

        CryptoProviderUtil keyConvertor = PowerAuthConfiguration.INSTANCE.getKeyConvertor();

        int max = 100;
        for (int i = 0; i < max; i++) {
            KeyPair kp = activationServer.generateServerKeyPair();
            ECPublicKey publicKey = (ECPublicKey) kp.getPublic();

            final String fingerprint = ECPublicKeyFingerprint.compute(publicKey);

            // Replicate the key normalization for the testing purposes.
            final BigInteger x = publicKey.getW().getAffineX();
            byte[] devicePublicKeyBytes = x.toByteArray();
            if (devicePublicKeyBytes[0] == 0x00) {
                devicePublicKeyBytes = Arrays.copyOfRange(devicePublicKeyBytes, 1, 33);
            }

            Map<String, String> input = new LinkedHashMap<>();
            input.put("publicKey", BaseEncoding.base64().encode(keyConvertor.convertPublicKeyToBytes(publicKey)));
            Map<String, String> output = new LinkedHashMap<>();
            output.put("publicKeyCoordX", BaseEncoding.base64().encode(devicePublicKeyBytes));
            output.put("fingerprint", fingerprint);
            testSet.addData(input, output);
        }
        writeTestVector(testSet);
    }

<<<<<<< HEAD
    /**
     * Generate JSON file with test vectors for given test set.
     * @param testSet Test set.
     * @throws IOException Thrown when writing into file fails.
     */
=======
>>>>>>> cda18ff4
    private void writeTestVector(TestSet testSet) throws IOException {
        FileWriter fw = new FileWriter(testVectorFolder.getAbsolutePath() + File.separator + testSet.getFileName());
        objectMapper.writeValue(fw, testSet);
        fw.close();
    }

}<|MERGE_RESOLUTION|>--- conflicted
+++ resolved
@@ -88,11 +88,8 @@
     /**
      * Generate test data for activation data signature.
      *
-<<<<<<< HEAD
      * PowerAuth protocol version: 2.0
      *
-=======
->>>>>>> cda18ff4
      * @throws Exception In case any unknown error occurs.
      */
     @Test
@@ -129,8 +126,6 @@
         writeTestVector(testSet);
     }
 
-<<<<<<< HEAD
-=======
     /**
      * Generate test data for activation data signature.
      *
@@ -167,16 +162,12 @@
         }
         writeTestVector(testSet);
     }
->>>>>>> cda18ff4
 
     /**
      * Generate test data for public key encryption.
      *
-<<<<<<< HEAD
      * PowerAuth protocol version: 2.0
      *
-=======
->>>>>>> cda18ff4
      * @throws Exception In case any unknown error occurs.
      */
     @Test
@@ -223,11 +214,8 @@
     /**
      * Generate test data for master key derivation.
      *
-<<<<<<< HEAD
      * PowerAuth protocol version: 2.0 and 3.0
      *
-=======
->>>>>>> cda18ff4
      * @throws Exception In case any unknown error occurs.
      */
     @Test
@@ -261,11 +249,8 @@
     /**
      * Generate test data for key derivation.
      *
-<<<<<<< HEAD
      * PowerAuth protocol version: 2.0 and 3.0
      *
-=======
->>>>>>> cda18ff4
      * @throws Exception In case any unknown error occurs.
      */
     @Test
@@ -299,8 +284,6 @@
         }
         writeTestVector(testSet);
     }
-<<<<<<< HEAD
-=======
 
     /**
      * Generate test data for decrypting server public key.
@@ -521,7 +504,6 @@
         }
         writeTestVector(testSet);
     }
->>>>>>> cda18ff4
 
     /**
      * Generate test data for decrypting server public key.
@@ -902,14 +884,11 @@
         writeTestVector(testSet);
     }
 
-<<<<<<< HEAD
     /**
      * Generate JSON file with test vectors for given test set.
      * @param testSet Test set.
      * @throws IOException Thrown when writing into file fails.
      */
-=======
->>>>>>> cda18ff4
     private void writeTestVector(TestSet testSet) throws IOException {
         FileWriter fw = new FileWriter(testVectorFolder.getAbsolutePath() + File.separator + testSet.getFileName());
         objectMapper.writeValue(fw, testSet);
