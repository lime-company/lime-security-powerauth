--- conflicted
+++ resolved
@@ -175,15 +175,10 @@
      * @param secret A master shared key.
      * @param index A byte array index of the key.
      * @return A new derived key from a master key with given index.
-<<<<<<< HEAD
      * @throws GenericCryptoException In case key derivation fails.
      * @throws CryptoProviderException In case cryptography provider is incorrectly initialized.
      */
     public SecretKey deriveSecretKeyHmac(SecretKey secret, byte[] index) throws GenericCryptoException, CryptoProviderException {
-=======
-     */
-    public SecretKey deriveSecretKeyHmac(SecretKey secret, byte[] index) {
->>>>>>> bf759cce
         CryptoProviderUtil keyConvertor = PowerAuthConfiguration.INSTANCE.getKeyConvertor();
         byte[] secretKeyBytes = keyConvertor.convertSharedSecretKeyToBytes(secret);
         HMACHashUtilities hmac = new HMACHashUtilities();
